"""
Combined approach
-----------------
CSX coil optimization based on the combined approach proposed by R. Jorge et. al. (2023). 
https://arxiv.org/abs/2302.10622

The main idea is to combined a fixed-boundary VMEC calculation with coil optimization. Degrees of 
freedom are then the coils geometry and current, and the VMEC plasma boundary harmonics. Target 
includes self-consistency between coils and VMEC boundary (i.e. the quadratic flux across the 
plasma boundary should be zero), plasma target functions (iota, QA, aspect ratio, ...) and coil 
engineering target (max curvature, length, torsion, HTS constraints, ...)

We consider two circular poloidal field coils, harvested from the former CNT device, and optimize 
two interlinked coils and some planar windowpane coils.

Usage:: run with
```
python combined_csx_optimization.py --input path/to/input [--options]
```
where options are:
    --pickle, if the input file is a pickle file
"""
# Import and metadata
# -------------------
import simsopt
import sys
import importlib
import os
import datetime
import numpy as np
import pickle
from mpi4py import MPI
from pathlib import Path
from pystellplot.Paraview import coils_to_vtk, surf_to_vtk

from simsopt.field.biotsavart import BiotSavart
from simsopt._core.optimizable import load
from scipy.optimize import minimize
from simsopt._core import Optimizable
from simsopt.util import MpiPartition
from simsopt._core.derivative import Derivative
from simsopt.mhd import Vmec, QuasisymmetryRatioResidual
from simsopt._core.finite_difference import MPIFiniteDifference
from simsopt.field import BiotSavart, Current, coils_via_symmetries, apply_symmetries_to_curves
from simsopt.objectives import SquaredFlux, QuadraticPenalty, LeastSquaresProblem, Weight
from simsopt.geo import CurveLength, CurveCurveDistance, MeanSquaredCurvature,  LpCurveCurvature, ArclengthVariation, curves_to_vtk, create_equally_spaced_curves, create_equally_spaced_windowpane_curves, CurveSurfaceDistance
from simsopt.geo.orientedcurve import OrientedCurveXYZFourier
from simsopt.field.coilobjective import CurrentPenalty
from simsopt.field.coil import apply_symmetries_to_currents, ScaledCurrent
from simsopt.field.coil import Coil
from set_default_values import set_default
from simsopt._core.util import ObjectiveFailure
from simsopt.solve import least_squares_mpi_solve
from simsopt.objectives import ConstrainedProblem
from simsopt.solve import constrained_mpi_solve
from simsopt.util import comm_world

from simsopt.geo.framedcurve import FramedCurveFrenet, FramedCurveCentroid
from simsopt.geo import FramedCurveTwist, CoilStrain, LPTorsionalStrainPenalty, LPBinormalCurvatureStrainPenalty, FrameRotation

import git
import argparse

from jax import grad
import jax.numpy as jnp
from simsopt.geo.jit import jit
from simsopt._core.derivative import derivative_dec

from vacuum_vessel import CSX_VacuumVessel, VesselConstraint

# Setup MPI
mpi = MpiPartition()

# Read command line arguments
parser = argparse.ArgumentParser()

# If ran with "--pickle", expect the input to be a pickle.
parser.add_argument("--pickle", dest="pickle", default=False, action="store_true")

# Provide input as a relative or absolute path
parser.add_argument("--input", dest="input", default=None)

# Prepare args
args = parser.parse_args()

# ====================================================================================================
# INITIALIZATION
# --------------

# Paths
parent_path = str(Path(__file__).parent.resolve()) 
os.chdir(parent_path)
print('parent_path: ',parent_path)

# Read input - if first line argument is 0, read a python file; if first line argument is 1, 
# read a pickle. Otherwise, raise an error.
if args.pickle:
    with open(args.input, 'rb') as f:
        inputs = pickle.load(f)
else:
    fname = args.input.replace('/','.')
    if fname[-3:]=='.py':
        fname = fname[:-3]
    std = importlib.import_module(fname, package=None)
    inputs = std.inputs

# Set defaut values
set_default_str = set_default(inputs)

# Create output directories. Use directory name provided in input file; if not provided, create
# a generic name using the date and time.
date = datetime.datetime
if 'directory' in inputs.keys():
    dir_name = inputs['directory']
else:
    dir_name = 'runs/' + date.now().isoformat(timespec='seconds') + '/'

# If directory already exist, crash. We don't want to loose optimization results we obtained in a former run!
this_path = os.path.join(parent_path, dir_name)
if comm_world.rank == 0:
    os.makedirs( this_path, exist_ok=False )
MPI.COMM_WORLD.Barrier()
os.chdir(this_path)

# Create a few more paths, and move in result directory. This is useful so that all output files produced by simsopt
# are all stored in the same location
vmec_results_path = os.path.join(this_path, "vmec")
coils_results_path = os.path.join(this_path, "coils")
if comm_world.rank == 0: 
    os.makedirs(vmec_results_path, exist_ok=True)
    os.makedirs(coils_results_path, exist_ok=True)

    # Create log file, define function to append to log file
    #repo = git.Repo('/burg/home/ab5667/Github/simsopt', search_parent_directories=True)
    repo = git.Repo('~/Github/simsopt', search_parent_directories=True)
    sha0 = repo.head.object.hexsha
    
    repo = git.Repo(search_parent_directories=True)
    sha1 = repo.head.object.hexsha
    with open(os.path.join(this_path,'log.txt'), 'w') as f:
        f.write("CSX COMBINED OPTIMIZATION\n")
        f.write(f"Using simsopt version {sha0}\n")
        f.write(f"Using csx optimization git version {sha1}\n")
        f.write(f"Date = {date.date(date.now()).isoformat()} at {date.now().strftime('%Hh%M')}\n")
        f.write(set_default_str)

def log_print(mystr):
    """Print into log file

    Args:
        - mystr: String to be printed
        - first: Set to True to create log file. 
    """
    if comm_world.rank == 0: 
        with open(os.path.join(this_path,'log.txt'), 'a') as f:
            f.write(mystr)

# Save input
# We save both the input as a pickle (to be called again to repeat the optimization), and as
# a text file, for a quick vizualization.
if comm_world.rank == 0: 
    with open(os.path.join(this_path, 'input.pckl'), 'wb') as f:
        pickle.dump(inputs, f)

def print_dict_recursive(file, d, order=0, k=None):
    """Recursive print routine to print a dictionary"""
    if type(d) is dict:
        for k, i in d.items():
            if type(i) is dict:
                for l in range(order):
                    file.write('\n')
                for l in range(order+1):
                    file.write('#')
                if order>0:
                    file.write(' ')
                file.write(f'{k}\n')
            print_dict_recursive(file, i, order=order+1, k=k)
            file.write(f' \n')
    elif type(d) is Weight:
        file.write(f'{k} = {d.value}')
    else:
        for l in range(order-1):
            file.write('')
        file.write(f'{k} = {d}')

if comm_world.rank == 0: 
    with open(os.path.join(this_path, 'input.txt'), 'w') as f:
        print_dict_recursive(f, inputs)


# =================================================================================================
# CREATE INITIAL COILS AND SURFACE
# --------------------------------
# In this section we prepare all the objects required by the optimization, namely the coils, the plasma
# boundary, and the Vmec instance.

# Load Vmec object, extract the boundary
vmec = Vmec(
    os.path.join( parent_path, inputs['vmec']['filename'] ),
    mpi=mpi, 
    verbose=inputs['vmec']['verbose'], 
    nphi=inputs['vmec']['nphi'], 
    ntheta=inputs['vmec']['ntheta']
)
vmec.indata.mpol = inputs['vmec']['internal_mpol'] 
vmec.indata.ntor = inputs['vmec']['internal_ntor'] 
surf = vmec.boundary


max_boundary_mpol = inputs['vmec']['max_boundary_mpol']
if max_boundary_mpol is None:
    max_boundary_mpol = inputs['vmec']['internal_mpol'] 
    
max_boundary_ntor = inputs['vmec']['max_boundary_ntor']
if max_boundary_ntor is None:
    max_boundary_ntor = inputs['vmec']['internal_ntor'] 
    
for mm in range(max_boundary_mpol+1, surf.mpol+1):
    for nn in range(-surf.ntor, surf.ntor+1):
        surf.set(f'rc({mm},{nn})', 0)
        surf.set(f'zs({mm},{nn})', 0)
for nn in range(max_boundary_ntor+1, surf.ntor+1):
    for mm in range(0, surf.mpol+1):
        for p_or_m in [-1,1]:
            if mm==0 and p_or_m==-1:
                continue
            surf.set(f'rc({mm},{p_or_m*nn})', 0)

            if mm==0 and nn==0:
                continue
            surf.set(f'zs({mm},{p_or_m*nn})', 0)
            
        
# Save initial vmec
vmec.write_input(os.path.join(this_path, f'input.initial'))

# Load IL and PF initial coils. Extract the base curves and currents.
print(f"Loading the coils from file {os.path.join(parent_path, inputs['cnt_coils']['geometry']['filename'])}")
bs = load( os.path.join(parent_path, inputs['cnt_coils']['geometry']['filename']) )
cnt_initial_coils = bs.coils
#il_base_coil = cnt_initial_coils.coils[0]
#il_coils = cnt_initial_coils.coils[0:2]
#pf_base_coil = cnt_initial_coils.coils[2]
#pf_coils = cnt_initial_coils.coils[2:4]

# Renormalize currrents
base_il_current = Current( 1 ) # Dof is now order 1
base_il_current.name = 'IL_current'
base_pf_current = Current( 1 ) # Dof is now order 1
base_pf_current.name = 'PF_current'

il_current = cnt_initial_coils[0].current.get_value()
if cnt_initial_coils[1].current.get_value() == il_current:
    il_sgn = +1
else:
    il_sgn = -1

pf_current = cnt_initial_coils[2].current.get_value()
if cnt_initial_coils[3].current.get_value() == pf_current:
    pf_sgn = +1
else:
    pf_sgn = -1

c0 = Coil( cnt_initial_coils[0].curve, ScaledCurrent( base_il_current, il_current ) )
c1 = Coil( cnt_initial_coils[1].curve, ScaledCurrent( base_il_current, il_sgn*il_current ) )
c2 = Coil( cnt_initial_coils[2].curve, ScaledCurrent( base_pf_current, pf_current ) )
c3 = Coil( cnt_initial_coils[3].curve, ScaledCurrent( base_pf_current, pf_sgn*pf_current ) )
il_base_coil = c0
il_coils = [c0, c1]
pf_base_coil = c2
pf_coils = [c2, c3]

# Remove this to free some memory...
del(cnt_initial_coils)
del(bs)

# Extract core curves. Rename each coil for easier reading of the dofs name.
il_curve = il_coils[0].curve

il_base_current = il_coils[0].current
il_base_current.name = 'IL_base_current'

pf_curve = pf_coils[0].curve
pf_base_curve = pf_curve
while hasattr(pf_base_curve, 'curve'):
    pf_base_curve = pf_base_curve.curve
pf_base_curve.name = 'PF_base_curve'

pf_base_current = pf_coils[0].current
pf_base_current.name = 'PF_base_current'


# Create curve frame
rotation = FrameRotation(il_curve.quadpoints, inputs['winding']['rot_order'])

fc_centroid = FramedCurveCentroid(il_curve)
fc_frenet = FramedCurveFrenet(il_curve)
fc = FramedCurveCentroid(il_curve,rotation)

twist = FramedCurveTwist(fc)
cs = CoilStrain(fc, width=inputs['winding']['width'])

# Load or generate windowpane coils
if inputs['wp_coils']['geometry']['filename'] is None:
    if inputs['wp_coils']['geometry']['ncoil_per_row'] > 0:
        wp_base_curves = []
        wp_base_currents = []
        for Z0 in inputs['wp_coils']['geometry']['Z0']:
            wp_base_curves += create_equally_spaced_windowpane_curves( 
                inputs['wp_coils']['geometry']['ncoil_per_row'], 
                surf.nfp, surf.stellsym, 
                inputs['wp_coils']['geometry']['R0'], 
                inputs['wp_coils']['geometry']['R1'], 
                Z0, order=10
            )
            
        wp_base_currents += [ScaledCurrent( Current(0), 1e5 ) for c in wp_base_curves]
        wp_base_coils = [Coil(curve, current) for curve, current in zip(wp_base_curves, wp_base_currents)]
        wp_coils = [Coil(curve,current) for curve, current in zip(
            apply_symmetries_to_curves(wp_base_curves, surf.nfp, surf.stellsym),
            apply_symmetries_to_currents(wp_base_currents, surf.nfp, surf.stellsym)
        )]
    
    else:
        wp_coils = []
        wp_base_coils = []
        wp_base_curves = []
        wp_base_currents = []

else:
    bs = load( os.path.join(parent_path, inputs['wp_coils']['geometry']['filename']) )
    wp_coils = bs.coils
    nwp_base = inputs['wp_coils']['geometry']['n_base_coils']
    if nwp_base is None:
        raise ValueError('Need to provide number of base WP coils')
    wp_base_coils = bs.coils[:nwp_base]
    wp_base_curves = [c.curve for c in wp_base_coils]
    wp_base_currents = [c.current for c in wp_base_coils]

for ii, c in enumerate(wp_base_curves):
    c.name = f'WP_base_curve_{ii}'
for ii, c in enumerate(wp_base_currents):
    c.name = f'WP_base_current_{ii}'

# Define some useful arrays
full_coils = il_coils + pf_coils + wp_coils
full_curves = [c.curve for c in full_coils]

base_coils = [il_base_coil, pf_base_coil] + wp_base_coils
base_curves = [c.curve for c in base_coils]

# Define the BiotSavart field and set evaluation points on the VMEC boundary
bs = BiotSavart(full_coils)
bs_wp = BiotSavart(wp_coils) # just for output
bs.set_points( surf.gamma().reshape((-1,3)) )

# Save initial coils and surface
if comm_world.rank==0:
    coils_to_vtk( full_coils, os.path.join(coils_results_path, "initial_coils") )
    surf_to_vtk( os.path.join(coils_results_path, "initial_surface"), bs, surf )
    bs.save( os.path.join(coils_results_path, "bs_initial.json") )
    bs_wp.save( os.path.join(coils_results_path, "bs_wp_initial.json") )
    fc.save( os.path.join(coils_results_path, "hts_frame_initial.json") )


# =================================================================================================
# DEFINE NEW PENALTIES

@jit
def Lp_R_pure(gamma, gammadash, p, Rmax):
    """
    This function is used in a Python+Jax implementation of the curvature penalty term.
    """
    arc_length = jnp.linalg.norm(gammadash, axis=1)
    R = jnp.sqrt(gamma[:,1]**2 + gamma[:,2]**2)
    return (1./p)*jnp.mean(jnp.maximum(R-Rmax, 0)**p * arc_length)


class LpCurveR(Optimizable):
    r"""
    This class computes a penalty term based on the maximum R position of a curve.
    Used to constrain the coil to remain within a cylindrical vessel
    """

    def __init__(self, curve, p, threshold=0.0):
        self.curve = curve
        self.p = p
        self.threshold = threshold
        super().__init__(depends_on=[curve])
        self.J_jax = jit(lambda gamma, gammadash: Lp_R_pure(gamma, gammadash, p, threshold))
        self.thisgrad0 = jit(lambda gamma, gammadash: grad(self.J_jax, argnums=0)(gamma, gammadash))
        self.thisgrad1 = jit(lambda gamma, gammadash: grad(self.J_jax, argnums=1)(gamma, gammadash))

    def J(self):
        """
        This returns the value of the quantity.
        """
        return self.J_jax(self.curve.gamma(), self.curve.gammadash())

    @derivative_dec
    def dJ(self):
        """
        This returns the derivative of the quantity with respect to the curve dofs.
        """
        grad0 = self.thisgrad0(self.curve.gamma(), self.curve.gammadash())
        grad1 = self.thisgrad1(self.curve.gamma(), self.curve.gammadash())
        
        return self.curve.dgamma_by_dcoeff_vjp(grad0) + self.curve.dgammadash_by_dcoeff_vjp(grad1)

    return_fn_map = {'J': J, 'dJ': dJ}

@jit
def Lp_Z_pure(gamma, gammadash, p, Zmax):
    """
    This function is used in a Python+Jax implementation of the curvature penalty term.
    """
    arc_length = jnp.linalg.norm(gammadash, axis=1)
    Z = gamma[:,0]
    return (1./p)*jnp.mean(jnp.maximum(Z-Zmax, 0)**p * arc_length)


class LpCurveZ(Optimizable):
    r"""
    This class computes a penalty term based on the maximum |Z| position of a curve.
    Used to constrain the coil to remain within a cylindrical vessel
    """

    def __init__(self, curve, p, threshold=0.0):
        self.curve = curve
        self.p = p
        self.threshold = threshold
        super().__init__(depends_on=[curve])
        self.J_jax = jit(lambda gamma, gammadash: Lp_Z_pure(gamma, gammadash, p, threshold))
        self.thisgrad0 = jit(lambda gamma, gammadash: grad(self.J_jax, argnums=0)(gamma, gammadash))
        self.thisgrad1 = jit(lambda gamma, gammadash: grad(self.J_jax, argnums=1)(gamma, gammadash))

    def J(self):
        """
        This returns the value of the quantity.
        """
        return self.J_jax(self.curve.gamma(), self.curve.gammadash())

    @derivative_dec
    def dJ(self):
        """
        This returns the derivative of the quantity with respect to the curve dofs.
        """
        grad0 = self.thisgrad0(self.curve.gamma(), self.curve.gammadash())
        grad1 = self.thisgrad1(self.curve.gamma(), self.curve.gammadash())
        
        return self.curve.dgamma_by_dcoeff_vjp(grad0) + self.curve.dgammadash_by_dcoeff_vjp(grad1)

    return_fn_map = {'J': J, 'dJ': dJ}



# =================================================================================================
# RUN STAGE TWO OPTIMIZATION
# --------------------------------
# We begin with a stage two optimization to get the coils as close as possible to the VMEC 
# boundary. Here, we only include coils penalty function and attempt at minimizing the quadratic
# flux across VMEC boundary.
square_flux = SquaredFlux(surf, bs, definition="local")
Jcoils = square_flux

def add_target(Jcoils, J, w):
    # This is a small wrapper to avoid adding some 0*J() to the target function.
    # I don't know if it might cause numerical issues.
    if w.value>0:
        Jcoils += w * J
    return Jcoils

# IL-coils penalties
il_length = CurveLength( il_curve )
il_length_target = inputs['cnt_coils']['target']['IL_length']
il_length_penalty_type = inputs['cnt_coils']['target']['IL_length_constraint_type']
il_length_weight = inputs['cnt_coils']['target']['IL_length_weight'] 
Jcoils = add_target(Jcoils, QuadraticPenalty( il_length, il_length_target, il_length_penalty_type ), il_length_weight)

il_curvature_threshold = inputs['cnt_coils']['target']['IL_maxc_threshold']
il_curvature_weight = inputs['cnt_coils']['target']['IL_maxc_weight']
il_curvature = LpCurveCurvature(il_curve, 2, il_curvature_threshold)
Jcoils = add_target( Jcoils, il_curvature, il_curvature_weight )

il_msc = MeanSquaredCurvature( il_curve )
il_msc_threshold = inputs['cnt_coils']['target']['IL_msc_threshold']
il_msc_weight = inputs['cnt_coils']['target']['IL_msc_weight']
Jcoils = add_target( Jcoils, QuadraticPenalty(il_msc, il_msc_threshold, f='max'), il_msc_weight )

il_curveR_threshold = inputs['cnt_coils']['target']['IL_maxR_threshold'] 
il_curveR_weight = inputs['cnt_coils']['target']['IL_maxR_weight']
Jcoils = add_target( Jcoils, LpCurveR( il_curve, 2, il_curveR_threshold ), il_curveR_weight )

il_curveZ_threshold = inputs['cnt_coils']['target']['IL_maxZ_threshold'] 
il_curveZ_weight = inputs['cnt_coils']['target']['IL_maxZ_weight']
Jcoils = add_target( Jcoils, LpCurveZ( il_curve, 2, il_curveZ_threshold ), il_curveZ_weight )

il_arclength_weight = inputs['cnt_coils']['target']['arclength_weight'] 
Jcoils = add_target( Jcoils, ArclengthVariation( il_curve ), il_arclength_weight )

il_tor_weight = inputs['winding']['il_tor_weight'] 
Jcoils = add_target( Jcoils, LPTorsionalStrainPenalty(fc, p=2, threshold=inputs['winding']['tor_threshold'], width=inputs['winding']['width']), il_tor_weight )

il_bincurv_weight = inputs['winding']['il_bincurv_weight'] 
Jcoils = add_target( Jcoils, LPBinormalCurvatureStrainPenalty(fc, p=2, threshold=inputs['winding']['cur_threshold'], width=inputs['winding']['width']), il_bincurv_weight )

il_twist_weight = inputs['winding']['il_twist_weight']
Jcoils = add_target( Jcoils, QuadraticPenalty(twist,inputs['winding']['il_twist_max'],'max'), il_twist_weight )


# WP penalties
if inputs['wp_coils']['geometry']['ncoil_per_row'] > 0:
    wp_lengths = [CurveLength( c ) for c in wp_base_curves]
    wp_length_threshold = inputs['wp_coils']['target']['length']
    wp_length_penalty_type = inputs['wp_coils']['target']['length_constraint_type']
    wp_length_weight = inputs['wp_coils']['target']['length_weight']
    Jcoils = add_target( 
        Jcoils, 
        sum([QuadraticPenalty( wpl, wp_length_threshold, wp_length_penalty_type) for wpl in wp_lengths]),
        wp_length_weight
    )

    wp_curvature_threshold = inputs['wp_coils']['target']['maxc_threshold']
    wp_curvature_weight = inputs['wp_coils']['target']['maxc_weight']
    wp_curvatures = [LpCurveCurvature(c, 2, wp_curvature_threshold) for c in wp_base_curves]
    Jcoils = add_target( Jcoils, sum(wp_curvatures), wp_curvature_weight )

    wp_msc = [MeanSquaredCurvature(c) for c in wp_base_curves]
    wp_msc_threshold = inputs['wp_coils']['target']['msc_threshold']
    wp_msc_weight = inputs['wp_coils']['target']['msc_weight']
    Jcoils = add_target( Jcoils, sum([QuadraticPenalty(msc, wp_msc_threshold, f='max') for msc in wp_msc]), wp_msc_weight )
    
    wp_maxZ_threshold = inputs['wp_coils']['target']['WP_maxZ_threshold']
    wp_maxZ_weight = inputs['wp_coils']['target']['WP_maxZ_weight']
    J_maxZ_wp = sum([LpCurveZ( c, 2, wp_maxZ_threshold ) for c in wp_base_curves])
    Jcoils = add_target( Jcoils, J_maxZ_wp, wp_maxZ_weight )
 

il_vessel_threshold = inputs['cnt_coils']['target']['IL_vessel_threshold'] 
il_vessel_weight = inputs['cnt_coils']['target']['IL_vessel_weight']
if il_vessel_threshold<0 and il_vessel_weight.value!=0:
    raise ValueError('il_vessel_threshold should be greater than 0!')
vessel = CSX_VacuumVessel()
vpenalty = VesselConstraint( [il_curve] + wp_base_curves, vessel, il_vessel_threshold )
Jcoils = add_target( Jcoils, vpenalty, il_vessel_weight )

Jccdist = CurveCurveDistance(full_curves, inputs['CC_THRESHOLD'], num_basecurves=len(full_curves))
Jcoils = add_target( Jcoils, Jccdist, inputs['CC_WEIGHT'] ) 

Jcsdist = CurveSurfaceDistance([il_curve], surf, inputs['CS_THRESHOLD'])
Jcoils = add_target( Jcoils, Jcsdist, inputs['CS_WEIGHT'] ) 

def fun_coils(dofs, info):
    """Objective function for the stage II optimization

    Args:
        - dofs: Coils degrees of freedom. Should have the same size as Jcoils.x
        - info: Dictionary with key "Nfeval' - used as a number of function evaluation counter
    Outputs:
        - J: Objective function value 
        - grad: Derivative of J w.r.t the dofs
    """
    info['Nfeval'] += 1 # Increase counter
    Jcoils.x = dofs     # Set new dofs
    J = Jcoils.J()      # Evaluate objective function
    grad = Jcoils.dJ()  # Evaluate gradient

    # Prepare string output for log file
    if mpi.proc0_world:
        sqf = square_flux.J()
        nphi_VMEC = vmec.boundary.quadpoints_phi.size
        ntheta_VMEC = vmec.boundary.quadpoints_theta.size
        Bbs = bs.B().reshape((nphi_VMEC, ntheta_VMEC, 3))
        BdotN_surf = np.sum(Bbs * surf.unitnormal(), axis=2)
        BdotN = np.mean(np.abs(BdotN_surf))
        VP = vpenalty.J()
        outstr = f"fun_coils#{info['Nfeval']} - J={J:.1e}, square_flux={sqf:.1e}, ⟨B·n⟩={BdotN:.1e}" 
        outstr += f", ║∇J coils║={np.linalg.norm(Jcoils.dJ()):.1e}, C-C-Sep={Jccdist.shortest_distance():.2f}"
        outstr += f", C-S-Sep={Jcsdist.shortest_distance():.2f}"
        outstr += f"IL length={il_length.J():.2f},  IL ∫ϰ²/L={il_msc.J():.2f},  IL ∫max(ϰ-ϰ0,0)^2={il_curvature.J():.2f}\n"
        outstr += f"Vessel penalty is {VP:.2E}\n"
        outstr += f"HTS:: torsional strain={np.max(cs.torsional_strain()):.2E}, curvature strain={np.max(cs.binormal_curvature_strain()):.2E}, frame twist={twist.J():.2E}\n"
        if inputs['wp_coils']['geometry']['ncoil_per_row'] > 0:
            for i, (l, msc, jcs) in enumerate(zip(wp_lengths, wp_msc, wp_curvatures)):
                outstr += f"WP_{i:d} length={l.J():.2f},  WP_{i:d} ∫ϰ²/L={msc.J():.2f},  WP_{i:d} ∫max(ϰ-ϰ0,0)^2={jcs.J():.2f}\n" 
            outstr += f"\n"

        log_print(outstr)

    return J, grad


# We now include both the coil penalty and the plasma target functions
outputs = dict()
outputs['J'] = []                   # Full target function
outputs['dJ'] = []                  # Jacobian
outputs['Jplasma'] = []             # Plasma target function
outputs['dJplasma'] = []            # Jacobian of plasma target
outputs['Jcoils'] = []              # Coil target function
outputs['dJcoils'] = []             # Jacobian of coil target
outputs['iota_axis'] = []           # Iota on axis, as evaluated by VMEC
outputs['iota_edge'] = []           # Iota at the edge, as evaluated by VMEC
outputs['mean_iota'] = []           # Mean iota, as evaluated by VMEC
outputs['aspect'] = []              # Aspect ratio
outputs['QSresiduals'] = []         # QS residuals
outputs['QSprofile'] = []           # QS profile
outputs['QuadFlux'] = []            # Quadratic flux through plasma boundary
outputs['BdotN'] = []               # Value of B.n/|n| evaluated on the plasma boundary grid
outputs['min_CS'] = []              # Min plasma-coil distance
outputs['min_CC'] = []              # Min coil-coil distance
outputs['IL_length'] = []           # Length of IL coil
outputs['WP_length'] = []           # Length of WP coils
outputs['IL_msc'] = []              # Mean square curvature of IL coil
outputs['WP_msc'] = []              # Mean square curvature of WP coils
outputs['IL_max_curvature'] = []    # IL max curvature penalty. This is 0 if below threshold 
outputs['WP_max_curvature'] = []    # WP max curvature penalty. This is 0 if below threshold
outputs['vessel_penalty'] = []    
outputs['vmec'] = dict()
outputs['vmec']['fsqr'] = []        # Force balance error in VMEC, radial direction ?
outputs['vmec']['fsqz'] = []        # Force balance error in VMEC, vertical direction ?
outputs['vmec']['fsql'] = []        # Force balance error in VMEC, ??? direction ?
outputs['torsional_strain'] = []
outputs['curvature_strain'] = []
outputs['frame_twist'] = []


def set_dofs(x0):
    """ Set the degrees of freedom of the coils and the plasma boundary

    Args:
        - x0: np.array of size Jcoils.x.size + vmec.x.size
    """
    # Check if there are any difference between Jcoils.x and the new dofs. 
    # If there are, replace with new values. This calls internally the 
    # routines "recompute_bell", informing simsopt that all objectives
    # have to be reevaluated.
    if np.sum(Jcoils.x!=x0[:-ndof_vmec])>0:
        Jcoils.x = x0[:-ndof_vmec]

    # Same for the plasma dofs...
    if np.sum(Jplasma.x!=x0[-ndof_vmec:])>0:
        Jplasma.x = x0[-ndof_vmec:]

    # Update the Biotsavart field evaluation points
    bs.set_points(surf.gamma().reshape((-1, 3)))


# Define target function
JACOBIAN_THRESHOLD = inputs['numerics']['JACOBIAN_THRESHOLD']
def fun(dofs, prob_jacobian=None, info={'Nfeval':0}):
    info['Nfeval'] += 1
    coils_objective_weight = inputs['coils_objective_weight']
    
    # Set the dofs
    set_dofs(dofs)
    
    # Evaluate target function
    os.chdir(vmec_results_path)
    J_stage_1 = Jplasma.J()
    J_stage_2 = coils_objective_weight.value * Jcoils.J()
    J = J_stage_1 + J_stage_2

    outputs['J'].append(float(J))
    outputs['Jplasma'].append(float(J_stage_1))
    outputs['Jcoils'].append(float(J_stage_2))
    outputs['vmec']['fsqr'].append(vmec.wout.fsqr)
    outputs['vmec']['fsqz'].append(vmec.wout.fsqz)
    outputs['vmec']['fsql'].append(vmec.wout.fsql)
        
    if J > inputs['numerics']['JACOBIAN_THRESHOLD'] or np.isnan(J):
        log_print(f"Exception caught during function evaluation with J={J}. Returning J={JACOBIAN_THRESHOLD}\n")
        J = JACOBIAN_THRESHOLD
        grad_with_respect_to_surface = [0] * ndof_vmec
        grad_with_respect_to_coils = [0] * len(Jcoils.x)
        outstr = f"STEP {info['Nfeval']:03.0f}. J_stage_1 = {J_stage_1}, J_stage_2 = {J_stage_2}\n"
        outstr += "VMEC FAILED\n"

        # Append each output array with a np.nan
        outputs['dJplasma'].append(np.nan)
        outputs['dJcoils'].append(np.nan)
        outputs['iota_axis'].append(np.nan)
        outputs['iota_edge'].append(np.nan)
        outputs['mean_iota'].append(np.nan)
        outputs['aspect'].append(np.nan)
        outputs['QSresiduals'].append(np.nan)
        outputs['QSprofile'].append(np.nan)
        outputs['QuadFlux'].append(np.nan)
        outputs['BdotN'].append(np.nan)
        outputs['min_CS'].append(np.nan)
        outputs['min_CC'].append(np.nan)
        outputs['IL_length'].append(np.nan)
        outputs['vessel_penalty'].append(np.nan)
        if inputs['wp_coils']['geometry']['ncoil_per_row'] > 0: 
            outputs['WP_length'].append([np.nan for l in wp_lengths])
            outputs['WP_msc'].append([np.nan for msc in wp_msc])
            outputs['WP_max_curvature'].append([np.nan for c in wp_curvatures])
        outputs['IL_msc'].append(np.nan)
        outputs['IL_max_curvature'].append(np.nan)
        outputs['torsional_strain'].append(np.nan)
        outputs['curvature_strain'].append(np.nan)
        outputs['frame_twist'].append(np.nan)

    else:
        # Evaluate important metrics    
        n = surf.normal() # Plasma boundary normal
        absn = np.linalg.norm(n, axis=2) 
        
        nphi_VMEC = surf.quadpoints_phi.size
        ntheta_VMEC = surf.quadpoints_theta.size
        B = bs.B().reshape((nphi_VMEC, ntheta_VMEC, 3))
        dB_by_dX = bs.dB_by_dX().reshape((nphi_VMEC, ntheta_VMEC, 3, 3))
        
        Bcoil = bs.B().reshape(n.shape)
        unitn = n / absn[:, :, None]
        B_n = np.sum(Bcoil*unitn, axis=2)     # This is B.n/|n|
        mod_Bcoil = np.linalg.norm(Bcoil, axis=2) # This is |B|
        B_diff = Bcoil
        B_N = np.sum(Bcoil * n, axis=2) # This is B.n

        # Save in output arrays
        outputs['iota_axis'].append(float(vmec.iota_axis()))
        outputs['iota_edge'].append(float(vmec.iota_edge()))
        outputs['mean_iota'].append(float(vmec.mean_iota()))
        outputs['aspect'].append(float(vmec.aspect()))
        outputs['QSresiduals'].append(np.array(qs.residuals()))
        outputs['QSprofile'].append(np.array(qs.profile()))
        outputs['QuadFlux'].append(float(square_flux.J()))
        outputs['BdotN'].append(np.array(B_n))
        outputs['min_CS'].append(float(Jcsdist.shortest_distance()))
        outputs['min_CC'].append(float(Jccdist.shortest_distance()))
        outputs['IL_length'].append(float(il_length.J()))
        outputs['vessel_penalty'].append(float(vpenalty.J()))
        if inputs['wp_coils']['geometry']['ncoil_per_row'] > 0: 
            outputs['WP_length'].append([float(l.J()) for l in wp_lengths])
            outputs['WP_msc'].append([float(msc.J()) for msc in wp_msc])
            outputs['WP_max_curvature'].append([float(c.J()) for c in wp_curvatures])
        outputs['IL_msc'].append(float(il_msc.J()))
        outputs['IL_max_curvature'].append(float(il_curvature.J()))
        outputs['torsional_strain'].append(cs.torsional_strain())
        outputs['curvature_strain'].append(cs.binormal_curvature_strain())
        outputs['frame_twist'].append(twist.J())

   
        # Log output
        outstr = f"STEP {info['Nfeval']:03.0f}. J_stage_1 = {J_stage_1}, J_stage_2 = {J_stage_2}\n"
        outstr += f"aspect={outputs['aspect'][-1]:.5E}, iota_axis={outputs['iota_axis'][-1]:.5E}, iota_edge={outputs['iota_edge'][-1]:.5E}, iota={outputs['mean_iota'][-1]:.5E}\n"
        outstr += f"QS profile="
        for o in outputs['QSprofile'][-1]:
            outstr += f"{o:.5E}, "
        outstr += f"\n square_flux={outputs['QuadFlux'][-1]:.5E}, ⟨B·n⟩={np.mean(np.abs(B_n)):.5E}"  # , B·n max={BdotNmax:.1e}"
        outstr += f", C-C-Sep={outputs['min_CC'][-1]:.5E}"
        outstr += f", C-S-Sep={outputs['min_CS'][-1]:.5E}"
        outstr += f", IL length={outputs['IL_length'][-1]:.5E},  IL ∫ϰ²/L={outputs['IL_msc'][-1]:.5E},  IL ∫max(ϰ-ϰ0,0)^2={outputs['IL_max_curvature'][-1]:.5E}\n"
        outstr += f"Vessel penalty is {outputs['vessel_penalty'][-1]:.2E}\n"
        outstr += f"HTS:: torsional strain={np.max(outputs['torsional_strain'][-1]):.2E}, "
        outstr += f"curvature strain={np.max(outputs['curvature_strain'][-1]):.2E}, "
        outstr += f"frame twist={outputs['frame_twist'][-1]}\n"
        if len(wp_base_curves)>0:
            for i, (l, msc, jcs) in enumerate(zip(outputs['WP_length'][-1], outputs['WP_msc'][-1], outputs['WP_max_curvature'][-1])):
                outstr += f"WP_{i:d} length={l:.5E}, msc={msc:.5E}, max(c,0)^2={jcs:.5E}\n"
                outstr += f"WP max Z constraint={J_maxZ_wp.J():.5E}\n"
        outstr += f"\n"
                
        # Evaluate Jacobian - this is some magic math copied from Rogerio's code
        prob_dJ = prob_jacobian.jac(Jplasma.x)[0] # finite differences
        coils_dJ = Jcoils.dJ() # Analytical
        outputs['dJplasma'].append(prob_dJ)
        outputs['dJcoils'].append(coils_dJ)
    
        assert square_flux.definition == "local" #??
    
        # Evaluate how Jcoil varies w.r.t the surface dofs
        dJdx = (B_n/mod_Bcoil**2)[:, :, None] * (np.sum(dB_by_dX*(n-B*(B_N/mod_Bcoil**2)[:, :, None])[:, :, None, :], axis=3))
        dJdN = (B_n/mod_Bcoil**2)[:, :, None] * B_diff - 0.5 * (B_N**2/absn**3/mod_Bcoil**2)[:, :, None] * n
        deriv = surf.dnormal_by_dcoeff_vjp(dJdN/(nphi_VMEC*ntheta_VMEC)) \
              + surf.dgamma_by_dcoeff_vjp(dJdx/(nphi_VMEC*ntheta_VMEC))
        grad_with_respect_to_coils = coils_objective_weight.value * coils_dJ
        mixed_dJ = Derivative({surf: deriv})(surf)
        
        ## Put both gradients together
        grad_with_respect_to_surface = np.ravel(prob_dJ) + coils_objective_weight.value * mixed_dJ

    # Print output string in log
    log_print(outstr)

    # Save pickle every 10 iterations
    if np.mod(info['Nfeval'],10)==1 and comm_world.rank==0:
        with open(os.path.join(this_path, 'outputs.pckl'), 'wb') as f:
            pickle.dump( outputs, f )
    
    grad = np.concatenate((grad_with_respect_to_coils,grad_with_respect_to_surface))
    outputs['dJ'].append(grad)

    return J, grad

# For the first optimization stage, we only optimize the coils to match the surface initial guess.
Jcoils.fix_all()

# Unfix IL geometry
il_base_curve = il_curve
while hasattr(il_base_curve, 'curve'):
    il_base_curve = il_base_curve.curve
il_base_curve.name = 'IL_base_curve'

if inputs['cnt_coils']['dofs']['IL_geometry_free']:
    for ii in range(inputs['cnt_coils']['dofs']['IL_order']+1):
        il_base_curve.unfix(f'xc({ii})')
        if ii>0:
            il_base_curve.unfix(f'ys({ii})')
            il_base_curve.unfix(f'zs({ii})')

# Unfix PF current
if inputs['cnt_coils']['dofs']['PF_current_free']:
    pf_base_current.unfix_all()

# Unfix WP geometry
for c in wp_base_curves:
    for dofname in inputs['wp_coils']['dofs']['name']:
        c.unfix(dofname)

# Unfix WP current
for c in wp_base_coils:
    c.current.unfix_all()

# Define VMEC dofs
vmec.fix_all()
vmec.boundary.fixed_range(
    0, inputs['vmec']['dofs']['mpol'], 
    -inputs['vmec']['dofs']['ntor'], inputs['vmec']['dofs']['ntor'], 
    fixed=False
)

if not inputs['cnt_coils']['dofs']['R00_free']:
    vmec.boundary.fix('rc(0,0)')

# Save initial degrees of freedom
log_print('The initial coils degrees of freedom are:\n')
if comm_world.rank == 0: 
    for name, dof in zip(Jcoils.dof_names, Jcoils.x):
        log_print(f"{name}={dof:.2e}\n")
    log_print("\n")

log_print('The initial surf degrees of freedom are:\n')
if comm_world.rank == 0: 
    for name, dof in zip(vmec.boundary.dof_names, vmec.boundary.x):
        log_print(f"{name}={dof:.2e}\n")
    log_print("\n")


dofs = np.concatenate((Jcoils.x, vmec.x))
ndof_vmec = int(len(vmec.boundary.x))

# Run the stage II optimization
if inputs['numerics']['MAXITER_stage_2'] > 0:
    # Save coils and surface post stage-two
    
    # Run minimization
    options={'maxiter': inputs['numerics']['MAXITER_stage_2'], 'maxcor': 300}
    res = minimize(fun_coils, dofs[:-ndof_vmec], jac=True, method='L-BFGS-B', args=({'Nfeval': 0}), options=options, tol=1e-12)

    if comm_world.rank==0:
        coils_to_vtk( full_coils, os.path.join(coils_results_path, "coils_post_stage_2") )
        surf_to_vtk( os.path.join(coils_results_path, "surf_post_stage_2"), bs, surf )
        bs.save( os.path.join(coils_results_path, "bs_post_stage_2.json") )
        bs_wp.save( os.path.join(coils_results_path, "bs_wp_post_stage_2.json") )
        fc.save( os.path.join(coils_results_path, "hts_frame_post_stage_2.json") )


# =================================================================================================
# FULL COMBINED OPTIMIZATION
# --------------------------
# We now construct the full, combined optimization problem. We define a new optimization function, that
# encompasses the coils objective, some plasma objectives, and the quadratic flux across the plasma boundary.

if inputs['numerics']['MAXITER_single_stage'] == 0:
    sys.exit()


# Define QS metric. Here we target QS (M=1, N=0)
qs = QuasisymmetryRatioResidual(
        vmec, inputs['vmec']['target']['qa_surface'], helicity_m=1, helicity_n=0, 
        ntheta=inputs['vmec']['target']['qa_ntheta'], nphi=inputs['vmec']['target']['qa_nphi']
)

class remake_iota(Optimizable):
    """ Penalty function for the mean value of iota. 

    This is useful to use the QuadraticPenalty function of simsopt.

    Args:
        - vmec: simsopt.mhd.Vmec instance
    """
    def __init__(self, vmec):
        self.vmec = vmec
        super().__init__(depends_on=[vmec])
    def J(self):
        try:
            return self.vmec.mean_iota()
        except ObjectiveFailure: 
            log_print(f"Error evaluating iota! ")
            return np.nan

class remake_aspect(Optimizable):
    """ Penalty function for the aspect ratio. 

    This is useful to use the QuadraticPenalty function of simsopt.

    Args:
        - vmec: simsopt.mhd.Vmec instance
    """
    def __init__(self, vmec):
        self.vmec = vmec
        super().__init__(depends_on=[vmec])
    def J(self):
        "returns value of quantity"
        try: 
            return self.vmec.aspect()
        except ObjectiveFailure: 
            log_print(f"Error evaluating aspect ratio! ")
            return np.nan

class quasisymmetry(Optimizable):
    def __init__(self, qs):
        self.qs = qs  
        super().__init__(depends_on=[qs])
    def J(self):
        "returns value of quantity" 
        try:
            return self.qs.total()
        except ObjectiveFailure: 
            with open(os.path.join(this_path, 'log.txt'), 'a') as f:
                f.write(f"Error evaluating QS! ")
            return np.nan

class volume(Optimizable):
    def __init__(self, surf):
        self.surf = surf
        super().__init__(depends_on=[surf])
    def J(self):
        try:
            return self.surf.volume()
        except ObjectiveFailure:
            with open(os.path.join(this_path, 'log.txt'), 'a') as f:
                f.write(f"Error evaluating Volume! ")
            return np.nan
            


J_iota = inputs['vmec']['target']['iota_weight'] * QuadraticPenalty(remake_iota(vmec), inputs['vmec']['target']['iota'], inputs['vmec']['target']['iota_constraint_type'])
J_aspect = inputs['vmec']['target']['aspect_ratio_weight'] * QuadraticPenalty(remake_aspect(vmec), inputs['vmec']['target']['aspect_ratio'], inputs['vmec']['target']['aspect_ratio_constraint_type'])
J_qs = QuadraticPenalty(quasisymmetry(qs), 0, 'identity') 
J_volume =  inputs['vmec']['target']['volume_weight'] * QuadraticPenalty( volume( surf ),  inputs['vmec']['target']['volume'],  inputs['vmec']['target']['volume_constraint_type'] )


Jplasma = J_qs
# Only add targets with non-zero weight.
if inputs['vmec']['target']['iota_weight'].value>0:
    Jplasma += J_iota
if inputs['vmec']['target']['aspect_ratio_weight'].value>0:
    Jplasma += J_aspect
if inputs['vmec']['target']['volume_weight'].value>0:
    Jplasma += J_volume






# Write initial target values
log_print("=====================================================================\n Starting single stage optimization ...\n")
log_print(f"Aspect ratio before optimization: {vmec.aspect()}\n")
log_print(f"Mean iota before optimization: {vmec.mean_iota()}\n")
log_print(f"Quasisymmetry objective before optimization: {qs.total()}\n")
log_print(f"Magnetic well before optimization: {vmec.vacuum_well()}\n")
log_print(f"Squared flux before optimization: {square_flux.J()}\n")
log_print(f"Performing combined optimization with {inputs['numerics']['MAXITER_stage_2']} iterations\n")
log_print("\n")

# Define taylor test
dofs_coils = Jcoils.x
dofs_plasma = vmec.x

dofs = np.copy(np.concatenate((Jcoils.x,vmec.x)))

# Print initial degrees of freedom
log_print('The initial coils degrees of freedom are:\n')
if comm_world.rank == 0: 
    for name, dof in zip(Jcoils.dof_names, Jcoils.x):
        log_print(f"{name}={dof:.2e}\n")
    log_print("\n")
    for name, dof in zip(vmec.dof_names, vmec.x):
        log_print(f"{name}={dof:.2e}\n")
    log_print("\n")

myeps = [1e-2, 1e-3, 1e-4, 1e-5, 1e-6, 1e-7]
if inputs['numerics']['taylor_test']:
    np.random.seed(1)
    h = np.random.uniform(size=dofs.shape)
    h1 = h[:-ndof_vmec]
    h2 = h[-ndof_vmec:]
    def taylor_test(f, x, h):
        out = np.zeros((len(myeps),))
        f0, df0 = f(x, info={'Nfeval':0, 'grad':True})
        df0 = df0.reshape(h.shape)
        for ii, eps in enumerate(myeps):
            f1, _ = f(x+eps*h, info={'Nfeval':0, 'grad':False})
            f2, _ = f(x-eps*h, info={'Nfeval':0, 'grad':False})
            out[ii] = (f1-f2) / (2*eps) - sum(df0*h)
        return out
    
    def fun_plasma(x0, prob_jacobian, info):
        info['Nfeval'] += 1
        Jplasma.x = x0
        if info['grad']:
            return Jplasma.J(), prob_jacobian.jac(x0)
        else:
            return Jplasma.J(), 0
    
# Prepare output
outputs['result'] = None

# Define finite diff for vmec objectives and run minimizer
diff_method = inputs['numerics']['fndiff_method']
finite_difference_abs_step = inputs['numerics']['finite_difference_abs_step'] 
finite_difference_rel_step = inputs['numerics']['finite_difference_rel_step'] 
with MPIFiniteDifference(Jplasma.J, mpi, diff_method=diff_method, abs_step=finite_difference_abs_step, rel_step=finite_difference_rel_step) as prob_jacobian:
    if mpi.proc0_world:
        # Taylor test - coils            
        fpl = lambda x, info: fun_plasma(x, prob_jacobian, info)
        outputs['taylor_test'] = dict()
        outputs['taylor_test']['initial'] = dict()
        outputs['taylor_test']['eps'] = myeps

        if inputs['numerics']['taylor_test']:
            log_print('-----------------------------------------------------------------\n')
            log_print('                              INITIAL TAYLOR TEST \n')
            log_print('Running initial Taylor test for coils...\n')
            outputs['taylor_test']['initial']['Jcoils'] = taylor_test(fun_coils, dofs_coils, h1)
            log_print('Running initial Taylor test for plasma...\n')
            outputs['taylor_test']['initial']['Jplasma'] = taylor_test(fpl, dofs_plasma, h2)
            log_print('Running initial Taylor test for full objective...\n')
            outputs['taylor_test']['initial']['Jtotal'] = taylor_test(fun, dofs, h)
            
        # -------------------------------------------------------------------------------------
        outputs['result'] = minimize(fun, dofs, args=(prob_jacobian, {'Nfeval': 0}), jac=True, method='BFGS', options={'maxiter': inputs['numerics']['MAXITER_single_stage']}, tol=1e-12)    

        res = outputs['result']
        log_print(f"Number of iterations: {res.nit}\n")
        log_print(f"Number of function evaluations: {res.nfev}\n")
        log_print(f"Optimization status: {res.status}\n")
        log_print(f"Final function value: {res.fun}\n")
        log_print(f"Final gradient: {res.jac}\n" )
        log_print(f"\n")
        try:
            log_print(f"Aspect ratio after optimization: {vmec.aspect()}\n")
            log_print(f"Mean iota after optimization: {vmec.mean_iota()}\n")
            log_print(f"Quasisymmetry objective after optimization: {qs.total()}\n")
            log_print(f"Magnetic well after optimization: {vmec.vacuum_well()}\n")
        except BaseException as e:
            log_print(f"Could not print final aspect ratio, mean iota, QS, and vacuum well")
        log_print(f"Squared flux after optimization: {square_flux.J()}\n")
        
        for j, coil in enumerate(base_coils):
            log_print(f"Current for coil {j}: {coil.current.get_value()}\n")
        log_print("\n")
        
        # -------------------------------------------------------------------------------------
        # Taylor test
        if inputs['numerics']['taylor_test']:
            log_print('----------------------------------------------\n')
            log_print('                              FINAL TAYLOR TEST \n')
            outputs['taylor_test']['final'] = dict()
            log_print('Running final Taylor test for coils...')
            outputs['taylor_test']['final']['Jcoils'] = taylor_test(fun_coils, dofs_coils, h1)
            log_print('Running final Taylor test for plasma...')
            outputs['taylor_test']['final']['Jplasma'] = taylor_test(fpl, dofs_plasma, h2)
            log_print('Running final Taylor test for full objective...')
            outputs['taylor_test']['final']['Jtotal'] = taylor_test(fun, dofs, h)

mpi.comm_world.Bcast(dofs, root=0)   
        
# Save output
if comm_world.rank==0:    
    coils_to_vtk( full_coils, os.path.join(coils_results_path, "coils_output") )
    surf_to_vtk( os.path.join(coils_results_path, "surf_output"), bs, surf )

    with open(os.path.join(this_path, 'outputs.pckl'), 'wb') as f:
        pickle.dump( outputs, f )

    bs.save( os.path.join(coils_results_path, "bs_output.json") )
<<<<<<< HEAD
    s_wp.save( os.path.join(coils_results_path, "bs_wp_output.json") )
    vmec.write_input(os.path.join(this_path, f'input.final'))
    fc.save( os.path.join(coils_results_path, "hts_frame_final.json") )
=======
    bs_wp.save( os.path.join(coils_results_path, "bs_wp_output.json") )
    vmec.write_input(os.path.join(this_path, f'input.final'))
>>>>>>> e21d743c
<|MERGE_RESOLUTION|>--- conflicted
+++ resolved
@@ -1088,11 +1088,6 @@
         pickle.dump( outputs, f )
 
     bs.save( os.path.join(coils_results_path, "bs_output.json") )
-<<<<<<< HEAD
-    s_wp.save( os.path.join(coils_results_path, "bs_wp_output.json") )
-    vmec.write_input(os.path.join(this_path, f'input.final'))
-    fc.save( os.path.join(coils_results_path, "hts_frame_final.json") )
-=======
     bs_wp.save( os.path.join(coils_results_path, "bs_wp_output.json") )
     vmec.write_input(os.path.join(this_path, f'input.final'))
->>>>>>> e21d743c
+    fc.save( os.path.join(coils_results_path, "hts_frame_final.json") )